{
  "name": "next",
<<<<<<< HEAD
  "version": "3.0.1-beta.1",
=======
  "version": "2.4.5",
>>>>>>> 3d162d9d
  "description": "Minimalistic framework for server-rendered React applications",
  "main": "./dist/server/next.js",
  "license": "MIT",
  "repository": "zeit/next.js",
  "files": [
    "dist",
    "babel.js",
    "link.js",
    "css.js",
    "head.js",
    "document.js",
    "prefetch.js",
    "router.js",
    "error.js"
  ],
  "bin": {
    "next": "./dist/bin/next"
  },
  "scripts": {
    "build": "taskr",
    "release": "taskr release",
    "pretestonly": "taskr pretest",
    "testonly": "cross-env NODE_PATH=test/lib jest \\.test.js",
    "posttestonly": "taskr posttest",
    "pretest": "npm run lint",
    "test": "npm run testonly -- --coverage --forceExit --runInBand --verbose --bail",
    "coveralls": "nyc --instrument=false --source-map=false report --temp-directory=./coverage --reporter=text-lcov | coveralls",
    "lint": "standard 'bin/*' 'client/**/*.js' 'examples/**/*.js' 'lib/**/*.js' 'pages/**/*.js' 'server/**/*.js' 'test/**/*.js'",
    "prepublish": "npm run release",
    "precommit": "lint-staged"
  },
  "standard": {
    "parser": "babel-eslint",
    "ignore": [
      "**/node_modules/**"
    ]
  },
  "lint-staged": {
    "*.js": "standard",
    "bin/*": "standard"
  },
  "dependencies": {
    "ansi-html": "0.0.7",
    "babel-core": "6.24.0",
    "babel-generator": "6.24.1",
    "babel-loader": "7.1.0",
    "babel-plugin-module-resolver": "2.6.2",
    "babel-plugin-react-require": "3.0.0",
    "babel-plugin-syntax-dynamic-import": "6.18.0",
    "babel-plugin-transform-class-properties": "6.24.1",
    "babel-plugin-transform-es2015-modules-commonjs": "6.24.1",
    "babel-plugin-transform-object-rest-spread": "6.22.0",
    "babel-plugin-transform-react-jsx-source": "6.22.0",
    "babel-plugin-transform-react-remove-prop-types": "0.4.5",
    "babel-plugin-transform-runtime": "6.22.0",
    "babel-preset-env": "1.5.2",
    "babel-preset-react": "6.24.1",
    "babel-runtime": "6.23.0",
    "babel-template": "6.24.1",
    "case-sensitive-paths-webpack-plugin": "2.0.0",
    "cross-spawn": "5.1.0",
    "del": "3.0.0",
    "etag": "1.8.0",
    "fresh": "0.5.0",
    "friendly-errors-webpack-plugin": "1.5.0",
    "glob": "7.1.1",
    "glob-promise": "3.1.0",
    "htmlescape": "1.1.1",
    "http-status": "1.0.1",
    "is-windows-bash": "1.0.3",
    "json-loader": "0.5.4",
    "loader-utils": "1.1.0",
    "md5-file": "3.1.1",
    "minimist": "1.2.0",
    "mitt": "1.1.2",
    "mkdirp-then": "1.2.0",
    "mv": "2.1.1",
    "mz": "2.6.0",
    "path-match": "1.2.4",
    "pkg-up": "2.0.0",
    "prop-types": "15.5.10",
    "react-hot-loader": "3.0.0-beta.7",
    "recursive-copy": "^2.0.6",
    "send": "^0.15.3",
    "source-map-support": "0.4.15",
    "strip-ansi": "3.0.1",
    "styled-jsx": "1.0.6",
    "touch": "1.0.0",
    "uglifyjs-webpack-plugin": "0.4.6",
    "unfetch": "2.1.2",
    "url": "0.11.0",
    "uuid": "3.1.0",
    "walk": "^2.3.9",
    "webpack": "3.0.0",
    "webpack-dev-middleware": "1.11.0",
    "webpack-hot-middleware": "2.18.0",
    "write-file-webpack-plugin": "4.1.0",
    "xss-filters": "1.2.7"
  },
  "devDependencies": {
    "@taskr/babel": "1.0.0",
    "@taskr/clear": "1.0.0",
    "@taskr/esnext": "1.0.0",
    "@taskr/watch": "1.0.0",
    "babel-eslint": "7.2.3",
    "babel-jest": "20.0.2",
    "babel-plugin-istanbul": "4.1.3",
    "babel-plugin-transform-remove-strict-mode": "0.0.2",
    "babel-preset-es2015": "6.24.1",
    "benchmark": "2.1.4",
    "cheerio": "0.22.0",
    "chromedriver": "2.29.1",
    "coveralls": "2.13.1",
<<<<<<< HEAD
    "cross-env": "5.0.1",
    "express": "4.15.2",
=======
    "cross-env": "5.0.0",
    "taskr": "1.0.5",
>>>>>>> 3d162d9d
    "husky": "0.13.3",
    "jest-cli": "20.0.4",
    "lint-staged": "^3.4.0",
    "node-fetch": "1.7.1",
    "node-notifier": "5.1.2",
    "nyc": "11.0.1",
    "react": "15.5.4",
    "react-dom": "15.5.4",
    "standard": "9.0.2",
    "taskr": "1.0.5",
    "wd": "1.2.0"
  },
  "peerDependencies": {
    "react": "^15.5.4",
    "react-dom": "^15.5.4"
  },
  "jest": {
    "testEnvironment": "node",
    "roots": [
      "test/"
    ]
  }
}<|MERGE_RESOLUTION|>--- conflicted
+++ resolved
@@ -1,10 +1,6 @@
 {
   "name": "next",
-<<<<<<< HEAD
   "version": "3.0.1-beta.1",
-=======
-  "version": "2.4.5",
->>>>>>> 3d162d9d
   "description": "Minimalistic framework for server-rendered React applications",
   "main": "./dist/server/next.js",
   "license": "MIT",
@@ -118,13 +114,9 @@
     "cheerio": "0.22.0",
     "chromedriver": "2.29.1",
     "coveralls": "2.13.1",
-<<<<<<< HEAD
     "cross-env": "5.0.1",
     "express": "4.15.2",
-=======
-    "cross-env": "5.0.0",
     "taskr": "1.0.5",
->>>>>>> 3d162d9d
     "husky": "0.13.3",
     "jest-cli": "20.0.4",
     "lint-staged": "^3.4.0",
